#!/usr/bin/python

import numpy as np

def oscillatorTimeSeries(freq, fourierAmp, oscFreq, oscDamping):
    '''Compute the time series response of an oscillator.

    Parameters
    ----------
    freq: numpy.array
        frequency of the Fourier acceleration spectrum [Hz]
    fourierAmp: numpy.array
        Fourier acceleration spectrum [g-sec]
    oscFreq: float
        frequency of the oscillator [Hz]
    oscDamping: float
        damping of the oscillator [decimal]

    Returns
    -------
    response: numpy.array
        time series response of the oscillator
    '''
    # Single-degree of freedom transfer function
    h = (-np.power(oscFreq, 2.)
            / ((np.power(freq, 2.) - np.power(oscFreq, 2.))
                - 2.j * oscDamping * oscFreq * freq))

    # Adjust the maximum frequency considered. The maximum frequency is 5
    # times the oscillator frequency. This provides that at the oscillator
    # frequency there are at least tenth samples per wavelength.
    n = len(fourierAmp)
    m = max(n, int(2. * oscFreq / freq[1]))
    scale = float(m) / float(n)

    # Scale factor is applied to correct the amplitude of the motion for the
    # change in number of points
    return scale * np.fft.irfft(fourierAmp * h, 2 * (m-1))

def peakResponse(resp):
    '''Compute the maximum absolute value of a response.

    Parameters
    ----------
    resp: numpy.array
        time series of a response

    Returns
    -------
    peakResponse: float
        peak response
    '''
    return np.max(np.abs(resp))

def rotateTimeSeries(foo, bar, angle):
    '''Compute the rotated time series.

    Parameters
    ----------
    foo: numpy.array
        first time series
    bar: numpy.array
        second time series that is perpendicular to the first

    Returns
    -------
    foobar: numpy.array
        time series rotated by the specified angle
    '''

    angleRad = np.radians(angle)
    # Rotate the time series using a vector rotation
    return foo * np.cos(angleRad) + bar * np.sin(angleRad)

def rotatedPercentiles(accelA, accelB, angles, percentiles=[0, 50, 100]):
    '''Compute the response spectrum for a time series.

    Parameters
    ----------
    accelA: numpy.array
        first time series
    accelB: numpy.array
        second time series that is perpendicular to the first
    angles: numpy.array
        angles to which to compute the rotated time series
    percentiles: numpy.array
        percentiles to return

    Returns
    -------
    values: numpy.array
        rotated values and orientations corresponding to the percentiles
    '''
    assert all(0 <= p <= 100 for p in percentiles), 'Invalid percentiles.'

    # Compute the response for each of the specified angles and sort this array
    # based on the response
    rotated = np.array(
            [(a, peakResponse(rotateTimeSeries(accelA, accelB, a))) for a in angles],
            dtype=[('angle', '<f8'), ('value', '<f8')])
    rotated.sort(order='value')

    # Interpolate the percentile from the values
    values = np.interp(percentiles,
            np.linspace(0, 100, len(angles)), rotated['value'])

    # Can only return the orientations for the minimum and maximum value as the
    # orientation is not unique (i.e., two values correspond to the 50%
    # percentile).
    orientationMap = {
            0 : rotated['angle'][0],
            100 : rotated['angle'][-1],
            }
    orientations = [orientationMap.get(p, np.nan) for p in percentiles]

    return np.array(
            zip(values, orientations),
            dtype=[('value', '<f8'), ('orientation', '<f8')])

def responseSpectrum(timeStep, accelTs, oscFreqs, oscDamping=0.05):
    '''Compute the response spectrum for a time series.

    Parameters
    ----------
    timeStep: float
        time step of the time series [s]
    accelTs: numpy.array
        acceleration time series [g]
    oscFreqs: numpy.array
        natural frequency of the oscillators [Hz]
    oscDamping: float
        damping of the oscillator [decimal]. Default of 0.05 (i.e., 5%)

    Returns
    -------
    oscResp: numpy.array
        computed psuedo-spectral acceleartion [g]
    '''
    fourierAmp = np.fft.rfft(accelTs)
    freq = np.linspace(0, 1./(2 * timeStep), num=fourierAmp.size)

    psa = [peakResponse(oscillatorTimeSeries(freq, fourierAmp, of, oscDamping))
            for of in oscFreqs]

    return np.array(psa)

def rotatedResponseSpectrum(timeStep, accelA, accelB, oscFreqs, oscDamping=0.05,
        percentiles=[0, 50, 100], angles=np.arange(0, 180, step=1)):
    '''Compute the response spectrum for a time series.

    Parameters
    ----------
    timeStep: float
        time step of the time series [s]
    accelA: numpy.array
        acceleration time series of the first motion [g]
    accelB: numpy.array
        acceleration time series of the second motion that is perpendicular to the first motion [g]
    oscFreqs: numpy.array
        natural frequency of the oscillators [Hz]
    oscDamping: float
        damping of the oscillator [decimal]. Default of 0.05 (i.e., 5%)
    percentiles: numpy.array
        percentiles to return. Default of [0, 50, 100],
    angles: numpy.array
        angles to which to compute the rotated time series. Default of
        np.arange(0, 180, step=1) (i.e., 0, 1, 2, .., 179).

    Returns
    -------
    oscResps: list(numpy.array)
        computed psuedo-spectral acceleartion [g] at each of the percentiles
    '''

    assert len(accelA) == len(accelB), 'Time series not equal lengths!'

    # Compute the Fourier amplitude spectra
    fourierAmps = [np.fft.rfft(accelA), np.fft.rfft(accelB)]
    freq = np.linspace(0, 1./(2 * timeStep), num=fourierAmps[0].size)

    values = []
    for i, oscFreq in enumerate(oscFreqs):
        # Compute the oscillator responses
        oscResps = [oscillatorTimeSeries(freq, fa, oscFreq, oscDamping)
                for fa in fourierAmps]

        # Compute the rotated values of the oscillator response
        values.append(rotatedPercentiles(oscResps[0], oscResps[1], angles, percentiles))

    # Reorganzie the arrays grouping by the percentile
    oscResps = [np.array([v[i] for v in values],
        dtype=[('value', '<f8'), ('orientation', '<f8')]) for i in range(len(percentiles))]

<<<<<<< HEAD
    return oscResps


if __name__ == '__main__':
    data = np.loadtxt('./testData/accelTs.bbp')

    scale =  981.
    accelA = data[:,1] / 981.
    accelB = data[:,2] / 981.

    timeStep = data[1,0] - data[0,0]

    oscDamping = 0.05
    oscFreqs = np.logspace(-1, 2, 100)

    import matplotlib.pyplot as plt

    fig = plt.figure()
    ax = fig.add_subplot(111)

    ax.plot(oscFreqs, responseSpectrum(timeStep, accelA, oscFreqs, oscDamping), 'b-')
    ax.plot(oscFreqs, responseSpectrum(timeStep, accelB, oscFreqs, oscDamping), 'g--')


    oscResps = rotatedResponseSpectra(timeStep, accelA, accelB, oscFreqs, oscDamping)

    for oR in oscResps:
        ax.plot(oscFreqs, oR, 'r-')

    ax.set_xscale('log')
    ax.set_xlabel('Frequency (Hz)')

    ax.set_yscale('log')
    ax.set_xlabel('PSA (g)')

    fig.savefig('test')

    #angles = np.arange(180, step=2)
    #osc_resps = np.empty((len(osc_freqs), len(angles)))
=======
    return oscResps
>>>>>>> 72b18c97
<|MERGE_RESOLUTION|>--- conflicted
+++ resolved
@@ -191,46 +191,4 @@
     oscResps = [np.array([v[i] for v in values],
         dtype=[('value', '<f8'), ('orientation', '<f8')]) for i in range(len(percentiles))]
 
-<<<<<<< HEAD
-    return oscResps
-
-
-if __name__ == '__main__':
-    data = np.loadtxt('./testData/accelTs.bbp')
-
-    scale =  981.
-    accelA = data[:,1] / 981.
-    accelB = data[:,2] / 981.
-
-    timeStep = data[1,0] - data[0,0]
-
-    oscDamping = 0.05
-    oscFreqs = np.logspace(-1, 2, 100)
-
-    import matplotlib.pyplot as plt
-
-    fig = plt.figure()
-    ax = fig.add_subplot(111)
-
-    ax.plot(oscFreqs, responseSpectrum(timeStep, accelA, oscFreqs, oscDamping), 'b-')
-    ax.plot(oscFreqs, responseSpectrum(timeStep, accelB, oscFreqs, oscDamping), 'g--')
-
-
-    oscResps = rotatedResponseSpectra(timeStep, accelA, accelB, oscFreqs, oscDamping)
-
-    for oR in oscResps:
-        ax.plot(oscFreqs, oR, 'r-')
-
-    ax.set_xscale('log')
-    ax.set_xlabel('Frequency (Hz)')
-
-    ax.set_yscale('log')
-    ax.set_xlabel('PSA (g)')
-
-    fig.savefig('test')
-
-    #angles = np.arange(180, step=2)
-    #osc_resps = np.empty((len(osc_freqs), len(angles)))
-=======
-    return oscResps
->>>>>>> 72b18c97
+    return oscResps